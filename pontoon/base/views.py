import base64
import datetime
import hashlib
import json
import Levenshtein
import logging
import math
import os
import pytz
import requests
import traceback
import xml.etree.ElementTree as ET
import urllib

from django.conf import settings
from django.contrib import messages
from django.contrib.auth import authenticate, login
from django.contrib.auth.decorators import login_required
from django.contrib.auth.models import User
from django.core.mail import send_mail
from django.core.urlresolvers import reverse
from django.db.models import Count, F

from django.http import (
    Http404,
    HttpResponse,
    HttpResponseBadRequest,
    HttpResponseForbidden,
    HttpResponseRedirect,
)

from django.shortcuts import render
from django.utils.datastructures import MultiValueDictKeyError
from django_browserid.views import Verify as BrowserIDVerifyBase
from operator import itemgetter
from pontoon.administration.vcs import commit_to_vcs
from pontoon.administration import files
from pontoon.base import utils

from pontoon.base.models import (
    Entity,
    Locale,
    Project,
    Resource,
    Subpage,
    Translation,
    Stats,
    UserProfile,
    get_locales_with_project_stats,
    get_locales_with_stats,
    get_projects_with_stats,
    get_translation,
    unapprove,
    unfuzzy,
)

from session_csrf import anonymous_csrf_exempt
from suds.client import Client, WebFault


log = logging.getLogger('pontoon')


def home(request):
    """Home view."""
    log.debug("Home view.")

    project = Project.objects.get(id=1)
    locale = utils.get_project_locale_from_request(
        request, project.locales) or 'en-GB'

    return translate(request, locale, project.slug)


def locale(request, locale, template='locale.html'):
    """Locale view."""
    log.debug("Locale view.")

    # Validate locale
    try:
        l = Locale.objects.get(code__iexact=locale)
    except Locale.DoesNotExist:
        raise Http404

    projects = Project.objects.filter(
        disabled=False, pk__in=Resource.objects.values('project'), locales=l) \
        .order_by("name")

    if not projects:
        messages.error(
            request, "Oops, no projects available for this locale.")
        request.session['translate_error'] = {
            'none': None,
        }
        return HttpResponseRedirect(reverse('pontoon.home'))

    data = {
        'projects': get_projects_with_stats(projects, l),
        'locale': l,
        'url_prefix': l.code,
    }

    return render(request, template, data)


def locales(request):
    """Localization teams."""

    data = {
        'locales': get_locales_with_stats(),
    }

    return render(request, 'locales.html', data)


def project(request, slug, template='project.html'):
    """Project view."""
    log.debug("Project view.")

    # Validate project
    try:
        p = Project.objects.get(slug=slug, disabled=False,
                                pk__in=Resource.objects.values('project'))
    except Project.DoesNotExist:
        messages.error(request, "Oops, project could not be found.")
        request.session['translate_error'] = {
            'none': None,
        }
        return HttpResponseRedirect(reverse('pontoon.home'))

    locales = p.locales.all().order_by("name")

    data = {
        'locales': get_locales_with_project_stats(p),
        'project': p,
        'project_locales': json.dumps(
            [i.lower() for i in p.locales.values_list('code', flat=True)]),
    }

    return render(request, template, data)


def projects(request, template='projects.html'):
    """Project overview."""
    log.debug("Project overview.")

    projects = Project.objects.filter(
        disabled=False, pk__in=Resource.objects.values('project')) \
        .order_by("name")

    data = {
        'projects': get_projects_with_stats(projects),
        'url_prefix': 'projects',
    }

    return render(request, template, data)


def translate(request, locale, slug, part=None, template='translate.html'):
    """Translate view."""
    log.debug("Translate view.")

    invalid_locale = invalid_project = False

    # Validate locale
    try:
        l = Locale.objects.get(code__iexact=locale)
    except Locale.DoesNotExist:
        invalid_locale = True

    # Validate project
    try:
        p = Project.objects.get(
            disabled=False,
            slug=slug, pk__in=Resource.objects.values('project'))
    except Project.DoesNotExist:
        invalid_project = True

    if invalid_locale:
        if invalid_project:
            raise Http404
        else:
            messages.error(request, "Oops, locale is not supported.")
            request.session['translate_error'] = {
                'none': None,
            }
            return HttpResponseRedirect(reverse('pontoon.home'))

    if invalid_project:
        messages.error(request, "Oops, project could not be found.")
        request.session['translate_error'] = {
            'none': None,
        }
        return HttpResponseRedirect(reverse('pontoon.home'))

    # Validate project locales
    if p.locales.filter(code__iexact=locale).count() == 0:
        request.session['translate_error'] = {
            'none': None,
        }
        messages.error(
            request, "Oops, locale is not supported for this project.")
        return HttpResponseRedirect(reverse('pontoon.home'))

    # Check if user authenticated
    if not p.pk == 1:
        if not request.user.is_authenticated():
            messages.error(request, "You need to sign in first.")
            request.session['translate_error'] = {
                'redirect': request.get_full_path(),
            }
            return HttpResponseRedirect(reverse('pontoon.home'))

    # Set project details (locales and pages or paths + stats)
    projects = Project.objects.filter(
        disabled=False, pk__in=Resource.objects.values('project')) \
        .order_by("name")

    for project in projects:
        pages = Subpage.objects.filter(project=project)
        r = Entity.objects.filter(obsolete=False).values('resource')
        resources = Resource.objects.filter(project=project, pk__in=r)
        details = {}

        for loc in project.locales.all():
            stats = Stats.objects.filter(resource__in=resources, locale=loc)

            if len(pages) == 0 and len(resources) > 1:
                locale_details = stats.order_by('resource__path') \
                    .values(
                        'resource__path',
                        'resource__entity_count',
                        'translated_count',
                        'approved_count',
                    )
            else:
                locale_details = pages.values('name')
                if len(pages) > 0 and pages[0].resources.exists():
                    locale_details = pages.filter(
                        resources__stats=stats).values('name')

            details[loc.code.lower()] = list(locale_details)

        project.details = json.dumps(details)

    data = {
        'accept_language': utils.get_project_locale_from_request(
            request, Locale.objects),
        'locale': l,
        'locales': Locale.objects.all(),
        'page_url': p.url,
        'project': p,
        'projects': projects,
    }

    # Set subpage
    pages = Subpage.objects.filter(project=p)
    if len(pages) > 0:
        try:
            page = pages.get(name=part)
        except Subpage.DoesNotExist:
            # If page not specified or doesn't exist
            page = pages[0]
            locale_pages = pages.filter(resources__stats__locale=l)
            if locale_pages:
                page = locale_pages[0]

        data['page_url'] = page.url
        data['part'] = page.name

    # Set part if subpages not defined and entities in more than one file
    else:
        resources = Resource.objects.filter(project=p, entity_count__gt=0)

        if resources.count() > 1:
            paths = resources.filter(stats__locale=l) \
                .order_by('path').values_list('path', flat=True)
            data['part'] = part if part in paths else paths[0]

    # Set error data
    translate_error = request.session.pop('translate_error', {})
    if translate_error:
        data['redirect'] = translate_error.get('redirect', None)

    return render(request, template, data)


@login_required(redirect_field_name='', login_url='/403')
def profile(request):
    """Current user profile."""
    log.debug("Current user profile.")

    return contributor(request, request.user.email)


def contributor(request, email, template='user.html'):
    """Contirbutor profile."""
    log.debug("Contirbutor profile.")

    # Validate user
    try:
        user = User.objects.get(email=email)
    except User.DoesNotExist:
        raise Http404

    translations = (
        Translation.objects.filter(user=user)
        .exclude(string=F('entity__string'))
        .exclude(string=F('entity__string_plural'))
    )

    current = translations.exclude(entity__obsolete=True) \
        .extra({'day': "date(date)"})

    # Timeline
    timeline = [{
        'date': user.date_joined,
        'type': 'join',
    }]

    for event in current.values('day').annotate(count=Count('id')):
        daily = current.filter(date__startswith=event['day'])
        example = daily[0]
        project = example.entity.resource.project

        timeline.append({
            'date': example.date,
            'type': 'translation',
            'count': event['count'],
            'project': project,
            'translation': example,
        })

    timeline.reverse()

    data = {
        'contributor': user,
        'timeline': timeline,
        'translations': translations,
    }

    return render(request, template, data)


def contributors(request, template='users.html'):
    """Top contributors view."""
    log.debug("Top contributors view.")

    translations = (
        Translation.objects
        .exclude(user=None)
        .exclude(string=F('entity__string'))
        .exclude(string=F('entity__string_plural'))
    )

    users = (
        User.objects
        .filter(translation__in=translations).distinct()
        .exclude(email__in=settings.EXCLUDE)
        .annotate(translation_count=Count('translation'))
        .exclude(translation_count=0)
        .order_by('-translation_count')[:100]
    )

    for user in users:
<<<<<<< HEAD
        user.translations = translations.filter(user=user)
        user.gravatar_url = get_gravatar_url(user.email, 44)
=======
        user.translations = (
            Translation.objects.filter(user=user)
            .exclude(string=F('entity__string'))
            .exclude(string=F('entity__string_plural'))
        )
>>>>>>> 7ca962d7

    data = {
        'contributors': users,
    }

    return render(request, template, data)


def search(request, template='search.html'):
    """Terminology search view."""
    log.debug("Terminology search view.")

    locale = utils.get_project_locale_from_request(
        request, Locale.objects) or 'en-GB'

    data = {
        'locale': Locale.objects.get(code__iexact=locale),
        'locales': Locale.objects.all(),
    }

    return render(request, template, data)


def entities(request, template=None):
    """Get entities for the specified project, locale and paths."""
    log.debug("Get entities for the specified project, locale and paths.")

    if not request.is_ajax():
        log.error("Non-AJAX request")
        raise Http404

    try:
        project = request.GET['project']
        locale = request.GET['locale']
        paths = json.loads(request.GET['paths'])
    except MultiValueDictKeyError as e:
        log.error(str(e))
        return HttpResponse("error")

    log.debug("Project: " + project)
    log.debug("Locale: " + locale)
    log.debug("Paths: " + str(paths))

    try:
        project = Project.objects.get(pk=project)
    except Entity.DoesNotExist as e:
        log.error(str(e))
        return HttpResponse("error")

    try:
        locale = Locale.objects.get(code__iexact=locale)
    except Locale.DoesNotExist as e:
        log.error(str(e))
        return HttpResponse("error")

    entities = Entity.for_project_locale(project, locale, paths)
    return HttpResponse(json.dumps(entities), content_type='application/json')


def get_translations_from_other_locales(request, template=None):
    """Get entity translations for all but specified locale."""
    log.debug("Get entity translation for all but specified locale.")

    if not request.is_ajax():
        log.error("Non-AJAX request")
        raise Http404

    try:
        entity = request.GET['entity']
        locale = request.GET['locale']
    except MultiValueDictKeyError as e:
        log.error(str(e))
        return HttpResponse("error")

    log.debug("Entity: " + entity)
    log.debug("Locale: " + locale)

    try:
        entity = Entity.objects.get(pk=entity)
    except Entity.DoesNotExist as e:
        log.error(str(e))
        return HttpResponse("error")

    try:
        locale = Locale.objects.get(code__iexact=locale)
    except Locale.DoesNotExist as e:
        log.error(str(e))
        return HttpResponse("error")

    payload = []
    locales = entity.resource.project.locales.all().exclude(
        code__iexact=locale.code)

    for l in locales:
        plural_form = None if entity.string_plural == "" else 0
        translation = get_translation(
            entity=entity, locale=l, plural_form=plural_form)

        if translation.string != '' or translation.pk is not None:
            payload.append({
                "locale": {
                    "code": l.code,
                    "name": l.name
                },
                "translation": translation.string
            })

    if len(payload) == 0:
        log.debug("Translations do not exist")
        return HttpResponse("error")
    else:
        return HttpResponse(
            json.dumps(payload, indent=4), content_type='application/json')


def get_translation_history(request, template=None):
    """Get history of translations of given entity to given locale."""
    log.debug("Get history of translations of given entity to given locale.")

    if not request.is_ajax():
        log.error("Non-AJAX request")
        raise Http404

    try:
        entity = request.GET['entity']
        locale = request.GET['locale']
        plural_form = request.GET['plural_form']
    except MultiValueDictKeyError as e:
        log.error(str(e))
        return HttpResponse("error")

    log.debug("Entity: " + entity)
    log.debug("Locale: " + locale)

    try:
        entity = Entity.objects.get(pk=entity)
    except Entity.DoesNotExist as e:
        log.error(str(e))
        return HttpResponse("error")

    try:
        locale = Locale.objects.get(code__iexact=locale)
    except Locale.DoesNotExist as e:
        log.error(str(e))
        return HttpResponse("error")

    translations = Translation.objects.filter(entity=entity, locale=locale)
    if plural_form != "-1":
        translations = translations.filter(plural_form=plural_form)
    translations = translations.order_by('-approved', '-date')

    if len(translations) > 0:
        payload = []
        zone = pytz.timezone(settings.TIME_ZONE)
        offset = datetime.datetime.now(zone).strftime('%z')

        for t in translations:
            u = t.user
            a = t.approved_user
            o = {
                "id": t.id,
                "user": "Imported" if u is None else u.first_name or u.email,
                "email": "" if u is None else u.email,
                "translation": t.string,
                "date": t.date.strftime('%b %d, %Y %H:%M'),
                "date_iso": t.date.isoformat() + offset,
                "approved": t.approved,
                "approved_user": "" if a is None else a.first_name or a.email,
            }
            payload.append(o)

        return HttpResponse(
            json.dumps(payload, indent=4), content_type='application/json')

    else:
        log.debug("Translations do not exist")
        return HttpResponse("error")


def delete_translation(request, template=None):
    """Delete given translation."""
    log.debug("Delete given translation.")

    if not request.is_ajax():
        log.error("Non-AJAX request")
        raise Http404

    try:
        t = request.POST['translation']
    except MultiValueDictKeyError as e:
        log.error(str(e))
        return HttpResponse("error")

    log.debug("Translation: " + t)

    try:
        translation = Translation.objects.get(pk=t)
    except Translation.DoesNotExist as e:
        log.error(str(e))
        return HttpResponse("error")

    # Non-privileged users can only delete own non-approved translations
    if not request.user.has_perm('base.can_localize'):
        if translation.user == request.user:
            if translation.approved is True:
                log.error(
                    "Non-privileged users cannot delete approved translation")
                return HttpResponse("error")

        else:
            return render(request, '403.html', status=403)

    entity = translation.entity
    locale = translation.locale
    plural_form = translation.plural_form

    translation.mark_for_deletion()

    # Mark next translation approved if needed
    next = get_translation(
        entity=entity, locale=locale, plural_form=plural_form)

    if next.pk is not None and request.user.has_perm('base.can_localize'):
        next.approved = True
        next.approved_user = request.user
        next.approved_date = datetime.datetime.now()
        next.save()

    return HttpResponse(json.dumps({
        'type': 'deleted',
        'next': next.id,
    }), content_type='application/json')


@anonymous_csrf_exempt
def update_translation(request, template=None):
    """Update entity translation for the specified locale and user."""
    log.debug("Update entity translation for the specified locale and user.")

    if not request.is_ajax():
        log.error("Non-AJAX request")
        raise Http404

    if request.method != 'POST':
        log.error("Non-POST request")
        raise Http404

    try:
        entity = request.POST['entity']
        string = request.POST['translation']
        locale = request.POST['locale']
        plural_form = request.POST['plural_form']
        original = request.POST['original']
        ignore_check = request.POST['ignore_check']
    except MultiValueDictKeyError as error:
        log.error(str(error))
        return HttpResponse("error")

    log.debug("Entity: " + entity)
    log.debug("Translation: " + string)
    log.debug("Locale: " + locale)

    try:
        e = Entity.objects.get(pk=entity)
    except Entity.DoesNotExist as error:
        log.error(str(error))
        return HttpResponse("error")

    try:
        l = Locale.objects.get(code__iexact=locale)
    except Locale.DoesNotExist as error:
        log.error(str(error))
        return HttpResponse("error")

    if plural_form == "-1":
        plural_form = None

    user = request.user
    if not request.user.is_authenticated():
        if e.resource.project.pk != 1:
            log.error("Not authenticated")
            return HttpResponse("error")
        else:
            user = None

    try:
        quality_checks = UserProfile.objects.get(user=user).quality_checks
    except UserProfile.DoesNotExist as error:
        quality_checks = True

    ignore = False
    if ignore_check == 'true' or not quality_checks:
        ignore = True

    now = datetime.datetime.now()
    can_localize = request.user.has_perm('base.can_localize')
    translations = Translation.objects.filter(
        entity=e, locale=l, plural_form=plural_form)

    # Newlines are not allowed in .lang files (bug 1190754)
    if e.resource.format == 'lang' and '\n' in string:
        return HttpResponse('Newline characters are not allowed.')

    # Translations exist
    if len(translations) > 0:

        # Same translation exists
        try:
            t = translations.get(string=string)

            # If added by privileged user, approve and unfuzzy it
            if can_localize:

                # Unless there's nothing to be changed
                if t.user is not None and t.approved and t.approved_user \
                        and t.approved_date and not t.fuzzy:
                    return HttpResponse("Same translation already exists.")

                warnings = utils.quality_check(original, string, l, ignore)
                if warnings:
                    return warnings

                unapprove(translations)
                unfuzzy(translations)

                if t.user is None:
                    t.user = user

                t.approved = True
                t.approved_date = datetime.datetime.now()
                t.fuzzy = False

                if t.approved_user is None:
                    t.approved_user = user
                    t.approved_date = now

                if request.user.is_authenticated():
                    t.save()

                return HttpResponse(json.dumps({
                    'type': 'updated',
                    'translation': t.serialize(),
                }), content_type='application/json')

            # If added by non-privileged user, unfuzzy it
            else:
                if t.fuzzy:
                    warnings = utils.quality_check(original, string, l, ignore)
                    if warnings:
                        return warnings

                    if t.user is None:
                        t.user = user

                    t.approved = False
                    t.approved_user = None
                    t.approved_date = None
                    t.fuzzy = False

                    if request.user.is_authenticated():
                        t.save()

                    return HttpResponse(json.dumps({
                        'type': 'updated',
                        'translation': t.serialize(),
                    }), content_type='application/json')

                return HttpResponse("Same translation already exists.")

        # Different translation added
        except:
            warnings = utils.quality_check(original, string, l, ignore)
            if warnings:
                return warnings

            if can_localize:
                unapprove(translations)

            unfuzzy(translations)

            t = Translation(
                entity=e, locale=l, user=user, string=string,
                plural_form=plural_form, date=now,
                approved=can_localize)

            if can_localize:
                t.approved_user = user
                t.approved_date = now

            if request.user.is_authenticated():
                t.save()

            active = get_translation(
                entity=e, locale=l, plural_form=plural_form)

            return HttpResponse(json.dumps({
                'type': 'added',
                'translation': active.serialize(),
            }), content_type='application/json')

    # No translations saved yet
    else:
        warnings = utils.quality_check(original, string, l, ignore)
        if warnings:
            return warnings

        t = Translation(
            entity=e, locale=l, user=user, string=string,
            plural_form=plural_form, date=now,
            approved=can_localize)

        if can_localize:
            t.approved_user = user
            t.approved_date = now

        if request.user.is_authenticated():
            t.save()

        return HttpResponse(json.dumps({
            'type': 'saved',
            'translation': t.serialize(),
        }), content_type='application/json')


def translation_memory(request):
    """Get translations from internal translations."""
    log.debug("Get translations from internal translations.")

    try:
        text = request.GET['text']
        locale = request.GET['locale']
        pk = request.GET['pk']
    except MultiValueDictKeyError as e:
        log.error(str(e))
        return HttpResponse("error")

    try:
        locale = Locale.objects.get(code__iexact=locale)
    except Locale.DoesNotExist as e:
        log.error(e)
        return HttpResponse("error")

    min_quality = 0.7
    max_results = 5
    length = len(text)
    min_dist = math.ceil(max(length * min_quality, 2))
    max_dist = math.floor(min(length / min_quality, 1000))

    # Only check entities with similar length
    entities = Entity.objects.all().extra(
        where=["CHAR_LENGTH(string) BETWEEN %s AND %s" % (min_dist, max_dist)])

    # Exclude existing entity
    if pk:
        entities = entities.exclude(pk=pk)

    translations = {}

    for e in entities:
        source = e.string
        quality = Levenshtein.ratio(text, source)

        if quality > min_quality:
            plural_form = None if e.string_plural == "" else 0
            translation = get_translation(
                entity=e, locale=locale, fuzzy=False, plural_form=plural_form)

            if translation.string != '' or translation.pk is not None:
                count = 1
                quality = quality * 100

                if translation.string in translations:
                    existing = translations[translation.string]
                    count = existing['count'] + 1

                    # Store data for best match among equal translations only
                    if quality < existing['quality']:
                        quality = existing['quality']
                        source = existing['source']

                translations[translation.string] = {
                    'source': source,
                    'quality': quality,
                    'count': count,
                }

    if len(translations) > 0:
        # Sort by translation count
        t = sorted(translations.iteritems(), key=itemgetter(1), reverse=True)
        translations_array = []

        for a, b in t[:max_results]:
            b["target"] = a
            translations_array.append(b)

        return HttpResponse(json.dumps({
            'translations': translations_array
        }), content_type='application/json')

    else:
        return HttpResponse("no")


def machine_translation(request):
    """Get translation from machine translation service."""
    log.debug("Get translation from machine translation service.")

    try:
        text = request.GET['text']
        locale = request.GET['locale']
        check = request.GET['check']
    except MultiValueDictKeyError as e:
        log.error(str(e))
        return HttpResponse("error")

    if hasattr(settings, 'MICROSOFT_TRANSLATOR_API_KEY'):
        api_key = settings.MICROSOFT_TRANSLATOR_API_KEY
    else:
        log.error("MICROSOFT_TRANSLATOR_API_KEY not set")
        return HttpResponse("apikey")

    obj = {}

    # On first run, check if target language supported
    if check == "true":
        supported = False
        languages = settings.MICROSOFT_TRANSLATOR_LOCALES

        if locale in languages:
            supported = True

        else:
            for lang in languages:
                if lang.startswith(locale.split("-")[0]):  # Neutral locales
                    supported = True
                    locale = lang
                    break

        if not supported:
            log.debug("Locale not supported.")
            return HttpResponse("not-supported")

        obj['locale'] = locale

    url = "http://api.microsofttranslator.com/V2/Http.svc/Translate"
    payload = {
        "appId": api_key,
        "text": text,
        "from": "en",
        "to": locale,
        "contentType": "text/html",
    }

    try:
        r = requests.get(url, params=payload)
        log.debug(r.content)

        # Parse XML response
        root = ET.fromstring(r.content)
        translation = root.text
        obj['translation'] = translation

        return HttpResponse(json.dumps(obj), content_type='application/json')

    except Exception as e:
        log.error(e)
        return HttpResponse("error")


def microsoft_terminology(request):
    """Get translations from Microsoft Terminology Service."""
    log.debug("Get translations from Microsoft Terminology Service.")

    try:
        text = request.GET['text']
        locale = request.GET['locale']
        check = request.GET['check']
    except MultiValueDictKeyError as e:
        log.error(str(e))
        return HttpResponse("error")

    obj = {}
    locale = locale.lower()
    url = 'http://api.terminology.microsoft.com/Terminology.svc?singleWsdl'
    client = Client(url)

    # On first run, check if target language supported
    if check == "true":
        supported = False
        languages = settings.MICROSOFT_TERMINOLOGY_LOCALES

        if locale in languages:
            supported = True

        elif "-" not in locale:
            temp = locale + "-" + locale  # Try e.g. "de-de"
            if temp in languages:
                supported = True
                locale = temp

            else:
                for lang in languages:
                    if lang.startswith(locale + "-"):  # Try e.g. "de-XY"
                        supported = True
                        locale = lang
                        break

        if not supported:
            log.debug("Locale not supported.")
            return HttpResponse("not-supported")

        obj['locale'] = locale

    sources = client.factory.create('ns0:TranslationSources')
    sources["TranslationSource"] = ['Terms', 'UiStrings']

    payload = {
        'text': text,
        'from': 'en-US',
        'to': locale,
        'sources': sources,
        'maxTranslations': 5
    }

    try:
        r = client.service.GetTranslations(**payload)
        translations = []

        if len(r) != 0:
            for translation in r.Match:
                translations.append({
                    'source': translation.OriginalText,
                    'target': translation.Translations[0][0].TranslatedText,
                    'quality': translation.ConfidenceLevel,
                })

            obj['translations'] = translations

        return HttpResponse(json.dumps(obj), content_type='application/json')

    except WebFault as e:
        log.error(e)
        return HttpResponse("error")


def amagama(request):
    """Get open source translations from amaGama service."""
    log.debug("Get open source translations from amaGama service.")

    try:
        text = request.GET['text']
        locale = request.GET['locale']
    except MultiValueDictKeyError as e:
        log.error(str(e))
        return HttpResponse("error")

    try:
        text = urllib.quote(text.encode('utf-8'))
    except KeyError as e:
        log.error(str(e))
        return HttpResponse("error")

    url = "http://amagama.locamotion.org/tmserver" \
          "/en/%s/unit/%s?max_candidates=%s" \
          % (locale, text, 5)

    try:
        r = requests.get(url)

        if r.text != '[]':
            translations = r.json()

            return HttpResponse(json.dumps({
                'translations': translations
            }), content_type='application/json')

        else:
            return HttpResponse("no")

    except Exception as e:
        log.error(e)
        return HttpResponse("error")


def transvision(request, repo, title):
    """Get Mozilla translations from Transvision service."""
    log.debug("Get Mozilla translations from Transvision service.")

    try:
        text = request.GET['text']
        locale = request.GET['locale']
    except MultiValueDictKeyError as e:
        log.error(str(e))
        return HttpResponse("error")

    src = "en-US"
    url = "https://transvision.mozfr.org/api/v1/tm/%s/%s/" \
          "%s/%s/?max_results=%s&min_quality=70" % (repo, src, locale, text, 5)

    try:
        r = requests.get(url)

        if r.text != '[]':
            translations = r.json()

            return HttpResponse(json.dumps({
                'translations': translations,
                'title': title,
            }), content_type='application/json')

        else:
            return HttpResponse("no")

    except Exception as e:
        log.error(e)
        return HttpResponse("error")


def transvision_aurora(request):
    return transvision(request, "aurora", "Mozilla Aurora")


def transvision_gaia(request):
    return transvision(request, "gaia", "Firefox OS")


def transvision_mozilla_org(request):
    return transvision(request, "mozilla_org", "Mozilla.org")


@anonymous_csrf_exempt
def download(request, template=None):
    """Download translations in appropriate form."""
    log.debug("Download translations.")

    if request.method != 'POST':
        log.error("Non-POST request")
        raise Http404

    try:
        format = request.POST['type']
        locale = request.POST['locale']
        project = request.POST['project']
    except MultiValueDictKeyError as e:
        log.error(str(e))
        raise Http404

    if format in ('html', 'json'):
        try:
            content = request.POST['content']
        except MultiValueDictKeyError as e:
            log.error(str(e))
            raise Http404
    try:
        p = Project.objects.get(pk=project)
    except Project.DoesNotExist as e:
        log.error(e)
        raise Http404

    filename = '%s-%s' % (p.slug, locale)
    response = HttpResponse()

    if format == 'html':
        response['Content-Type'] = 'text/html'

    elif format == 'json':
        response['Content-Type'] = 'application/json'

    elif format == 'zip':
        content = files.generate_zip(p, locale)

        if content is False:
            raise Http404

        response['Content-Type'] = 'application/x-zip-compressed'

    response.content = content
    response['Content-Disposition'] = \
        'attachment; filename=' + filename + '.' + format
    return response


@login_required(redirect_field_name='', login_url='/403')
def save_to_transifex(request, template=None):
    """Save translations to Transifex."""
    log.debug("Save to Transifex.")

    if request.method != 'POST':
        log.error("Non-POST request")
        raise Http404

    try:
        data = json.loads(request.POST['data'])
    except MultiValueDictKeyError as e:
        log.error(str(e))
        return HttpResponse("error")

    """Check if user authenticated to Transifex."""
    profile = UserProfile.objects.get(user=request.user)

    username = data.get('auth', {}) \
                   .get('username', profile.transifex_username)
    password = data.get('auth', {}) \
                   .get('password',
                        base64.decodestring(profile.transifex_password))
    if len(username) == 0 or len(password) == 0:
        return HttpResponse("authenticate")

    """Make PUT request to Transifex API."""
    payload = []
    for entity in data.get('strings'):
        obj = {
            # Identify translation strings using hashes
            "source_entity_hash": hashlib.md5(
                ':'.join([entity['original'], ''])
                   .encode('utf-8')).hexdigest(),
            "translation": entity['translation']
        }
        payload.append(obj)
    log.debug(json.dumps(payload, indent=4))

    """Make PUT request to Transifex API."""
    try:
        p = Project.objects.get(url=data['url'])
    except Project.DoesNotExist as e:
        log.error(str(e))
        return HttpResponse("error")
    response = utils.req('put', p.transifex_project, p.transifex_resource,
                         data['locale'], username, password, payload)

    """Save Transifex username and password."""
    if data.get('auth', {}).get('remember', {}) == 1:
        profile.transifex_username = data['auth']['username']
        profile.transifex_password = base64.encodestring(
            data['auth']['password'])
        profile.save()

    try:
        return HttpResponse(response.status_code)
    except AttributeError:
        return HttpResponse(response)


@login_required(redirect_field_name='', login_url='/403')
def quality_checks_switch(request):
    """Turn quality checks on/off for the current user."""
    log.debug("Turn quality checks on/off for the current user.")

    if request.method != 'POST':
        log.error("Non-POST request")
        raise Http404

    profile = request.user.profile
    profile.quality_checks = not profile.quality_checks
    profile.save()

    return HttpResponse("ok")


@login_required(redirect_field_name='', login_url='/403')
def save_user_name(request):
    """Save user name."""
    log.debug("Save user name.")

    if request.method != 'POST':
        log.error("Non-POST request")
        raise Http404

    try:
        name = request.POST['name']
    except MultiValueDictKeyError as e:
        log.error(str(e))
        return HttpResponse("error")

    if len(name) < 3 or len(name) > 30:
        return HttpResponse("length")

    log.debug("New name: " + name)

    user = request.user
    user.first_name = name
    user.save()

    return HttpResponse("ok")


@login_required(redirect_field_name='', login_url='/403')
def request_locale(request):
    """Request new locale to be added to project."""
    log.debug("Request new locale to be added to project.")

    if request.method != 'POST':
        log.error("Non-POST request")
        raise Http404

    try:
        project = request.POST['project']
        locale = request.POST['locale']
    except MultiValueDictKeyError as e:
        log.error(str(e))
        return HttpResponse("error")

    log.debug("Project: " + project)
    log.debug("Locale: " + locale)

    try:
        project = Project.objects.get(slug=project)
    except Entity.DoesNotExist as e:
        log.error(str(e))
        return HttpResponse("error")

    try:
        locale = Locale.objects.get(code__iexact=locale)
    except Locale.DoesNotExist as e:
        log.error(str(e))
        return HttpResponse("error")

    subject = '[Pontoon] Locale Request'
    message = 'Add locale %s (%s) to project %s (%s).' % (
        locale.name, locale.code, project.name, project.slug)
    sender = request.user.email

    if settings.ADMINS[0][1] != '':
        recipients = [settings.ADMINS[0][1]]
        send_mail(subject, message, sender, recipients)
    else:
        log.error("ADMIN not defined in settings. Email recipient unknown.")
        return HttpResponse("error")

    return HttpResponse()


class BrowserIDVerify(BrowserIDVerifyBase):
    def login_success(self):
        # Check for permission to localize if not granted on every login
        if not self.user.has_perm('base.can_localize'):
            utils.add_can_localize(self.user)

        return super(BrowserIDVerify, self).login_success()


def get_csrf(request, template=None):
    """Get CSRF token."""
    log.debug("Get CSRF token.")

    if not request.is_ajax():
        log.error("Non-AJAX request")
        raise Http404

    return HttpResponse(request.csrf_token)<|MERGE_RESOLUTION|>--- conflicted
+++ resolved
@@ -363,16 +363,7 @@
     )
 
     for user in users:
-<<<<<<< HEAD
         user.translations = translations.filter(user=user)
-        user.gravatar_url = get_gravatar_url(user.email, 44)
-=======
-        user.translations = (
-            Translation.objects.filter(user=user)
-            .exclude(string=F('entity__string'))
-            .exclude(string=F('entity__string_plural'))
-        )
->>>>>>> 7ca962d7
 
     data = {
         'contributors': users,
