--- conflicted
+++ resolved
@@ -5,11 +5,7 @@
 
 urlpatterns = patterns('',
     url(r'^$', views.home, name='pontoon.home'),
-<<<<<<< HEAD
-
-=======
     url('^translate/error/$', views.handle_error, name='pontoon.handle_error'),
->>>>>>> 89d7e623
     url(r'^locale/(?P<locale>[A-Za-z0-9\-\@\.]+)/site/(?P<url>.+)/$',
         views.translate_site,
         name='pontoon.translate.site'),
